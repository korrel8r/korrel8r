# Makefile is self-documenting, comments starting with '##' are extracted as help text.
help: ## Display this help.
	@echo; echo = Targets =
	@grep -E '^[A-Za-z0-9_-]+:.*##' Makefile | sed 's/:.*##\s*/#/' | column -s'#' -t
	@echo; echo  = Variables =
	@grep -E '^## [A-Z0-9_]+: ' Makefile | sed 's/^## \([A-Z0-9_]*\): \(.*\)/\1#\2/' | column -s'#' -t

include .bingo/Variables.mk	# Versioned tools
include Variables.mk
IMG=$(KORREL8R_IMG)
IMAGE=$(KORREL8R_IMAGE)

## OVERLAY: Name of kustomize directory for `make deploy`.
OVERLAY?=config/overlays/dev
## IMGTOOL: May be podman or docker.
IMGTOOL?=$(or $(shell podman info > /dev/null 2>&1 && which podman), $(shell docker info > /dev/null 2>&1 && which docker))
<<<<<<< HEAD
=======

include .bingo/Variables.mk	# Versioned tools
>>>>>>> 3fce420b

check: generate lint test ## Lint and test code.

all: check install _site image-build operator ## Build and test everything locally. Recommended before pushing.
	$(MAKE) -C operator all

clean: ## Remove generated files, including checked-in files.
	rm -vrf bin _site $(GENERATED) $(shell find -name 'zz_*')
	$(MAKE) -C operator clean

VERSION_TXT=cmd/korrel8r/version.txt

ifneq ($(VERSION),$(file <$(VERSION_TXT)))
.PHONY: $(VERSION_TXT) # Force update if VERSION_TXT does not match $(VERSION)
endif
$(VERSION_TXT):
	echo $(VERSION) > $@

# List of generated files
GENERATED_DOC=doc/zz_domains.adoc doc/zz_rest_api.adoc doc/zz_crd-ref.adoc
GENERATED=$(VERSION_TXT) pkg/config/zz_generated.deepcopy.go pkg/rest/zz_docs $(GENERATED_DOC) .copyright

generate: $(GENERATED) go.mod ## Generate code and doc.

GO_SRC=$(shell find -name '*.go')

.copyright: $(GO_SRC)
	hack/copyright.sh	# Make sure files have copyright notice.
	@touch $@

go.mod: $(GO_SRC)
	go mod tidy		# Keep modules up to date.
	@touch $@

pkg/config/zz_generated.deepcopy.go:  $(filter-out pkg/config/zz_generated.deepcopy.go,$(wildcard pkg/config/*.go)) $(CONTROLLER_GEN)
	$(CONTROLLER_GEN) object paths=./pkg/config/...

pkg/rest/zz_docs: $(wildcard pkg/rest/*.go pkg/korrel8r/*.go) $(SWAG)
	@mkdir -p $(dir $@)
	$(SWAG) init -q -g pkg/rest/api.go -o $@
	$(SWAG) fmt pkg/rest
	@touch $@

lint: $(VERSION_TXT) $(GOLANGCI_LINT) ## Run the linter to find and fix code style problems.
	$(GOLANGCI_LINT) run --fix

install: $(VERSION_TXT) ## Build and install the korrel8r binary in $GOBIN.
	go install -tags netgo ./cmd/korrel8r

test: ## Run all tests, requires a cluster.
	$(MAKE) TEST_NO_SKIP=1 test-skip
test-skip: $(VERSION_TXT) ## Run all tests but skip those requiring a cluster if not logged in.
	go test -timeout=1m -race ./...

cover: ## Run tests and show code coverage in browser.
	go test -coverprofile=test.cov ./...
	go tool cover --html test.cov; sleep 2 # Sleep required to let browser start up.

CONFIG=etc/korrel8r/korrel8r.yaml
run: $(GENERATED) ## Run `korrel8r web` using configuration in ./etc/korrel8r
	go run ./cmd/korrel8r web -c $(CONFIG) $(ARGS)

image-build: $(VERSION_TXT) ## Build image locally, don't push.
	$(IMGTOOL) build --tag=$(IMAGE) -f Containerfile .

image: image-build ## Build and push image. IMG must be set to a writable image repository.
	$(IMGTOOL) push -q $(IMAGE)

images: image
	$(MAKE) -C operator images

image-name: ## Print the full image name and tag.
	@echo $(IMAGE)

$(OVERLAY): $(OVERLAY)/kustomization.yaml
	mkdir -p  $@
	hack/replace-image.sh "quay.io/korrel8r/korrel8r" $(IMG) $(VERSION) > $<

WATCH=kubectl get events -A --watch-only& trap "kill %%" EXIT;
HAS_ROUTE={ oc api-versions | grep -q route.openshift.io/v1 ; }

# NOTE: deploy does not depend on 'image', since it may be used to deploy pre-existing images.
# To build and deploy a new image do `make image deploy`
deploy: $(IMAGE_KUSTOMIZATION)	## Deploy to current cluster using kustomize.
	$(WATCH) kubectl apply -k $(OVERLAY)
	$(HAS_ROUTE) && kubectl apply -k config/base/route
	$(WATCH) kubectl wait -n korrel8r --for=condition=available --timeout=60s deployment.apps/korrel8r

undeploy: $(OVERLAY)
	kubectl delete -k $(OVERLAY)

# Run asciidoctor from an image.
ADOC_RUN=$(IMGTOOL) run -iq -v./doc:/doc:z -v./_site:/_site:z quay.io/rhdevdocs/devspaces-documentation
# From github.com:darshandsoni/asciidoctor-skins.git
CSS?=adoc-readthedocs.css
ADOC_ARGS=-a revnumber=$(VERSION) -a allow-uri-read -a stylesdir=css -a stylesheet=$(CSS) -D/_site /doc/index.adoc

# _site is published to github pages by .github/workflows/asciidoctor-ghpages.yml.
_site: $(shell find doc) $(GENERATED_DOC) ## Generate the website HTML.
	@mkdir -p $@/etc
	@cp -r doc/images $@
	$(ADOC_RUN) asciidoctor $(ADOC_ARGS)
	$(ADOC_RUN) asciidoctor-pdf $(ADOC_ARGS) -o ebook.pdf
	$(and $(shell type -p linkchecker),linkchecker --check-extern --ignore-url 'https?://localhost[:/].*' _site)
	@touch $@

.PHONY: doc
doc: $(GENERATED_DOC)

doc/zz_domains.adoc: $(shell find cmd/korrel8r-doc internal pkg -name '*.go')
	go run ./cmd/korrel8r-doc pkg/domains/* > $@

doc/zz_rest_api.adoc: pkg/rest/zz_docs $(shell find etc/swagger) $(SWAGGER)
	$(SWAGGER) -q generate markdown -T etc/swagger -f $</swagger.json --output $@

doc/zz_crd-ref.adoc: $(shell find etc/crd-ref-docs operator/apis pkg/config) $(CRD_REF_DOCS)
	$(CRD_REF_DOCS) --source-path=operator/apis --config=etc/crd-ref-docs/config.yaml --templates-dir=etc/crd-ref-docs/templates --output-path=$@

release: release-commit release-push ## Create and push a new release tag and image. Set VERSION=vX.Y.Z.

release-check:
	@echo "$(VERSION)" | grep -qE "^[0-9]+\.[0-9]+\.[0-9]+$$" || { echo "VERSION=$(VERSION) must be semantic version X.Y.Z"; exit 1; }
	$(MAKE) all
	@test -z "$(shell git status --porcelain)" || { git status -s; echo Workspace is not clean; exit 1; }

release-commit: release-check
	hack/changelog.sh $(VERSION) > CHANGELOG.md	# Update change log
	git commit -q  -m "Release $(VERSION)" -- $(VERSION_TXT) CHANGELOG.md
	git tag $(VERSION) -a -m "Release $(VERSION)"

release-push: release-check image
	git push origin main --follow-tags
	$(IMGTOOL) push -q "$(IMAGE)" "$(IMG):latest"

tools: $(BINGO) ## Download all tools needed for development
	$(BINGO) get<|MERGE_RESOLUTION|>--- conflicted
+++ resolved
@@ -14,11 +14,8 @@
 OVERLAY?=config/overlays/dev
 ## IMGTOOL: May be podman or docker.
 IMGTOOL?=$(or $(shell podman info > /dev/null 2>&1 && which podman), $(shell docker info > /dev/null 2>&1 && which docker))
-<<<<<<< HEAD
-=======
 
 include .bingo/Variables.mk	# Versioned tools
->>>>>>> 3fce420b
 
 check: generate lint test ## Lint and test code.
 
